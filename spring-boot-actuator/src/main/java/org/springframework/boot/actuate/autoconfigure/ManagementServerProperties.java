--- conflicted
+++ resolved
@@ -18,7 +18,6 @@
 
 import java.net.InetAddress;
 import java.util.ArrayList;
-import java.util.Arrays;
 import java.util.Collections;
 import java.util.List;
 
@@ -170,11 +169,7 @@
 		/**
 		 * Comma-separated list of roles that can access the management endpoint.
 		 */
-<<<<<<< HEAD
-		private List<String> roles = Arrays.asList("ACTUATOR");
-=======
-		private List<String> roles = new ArrayList<String>(Collections.singletonList("ADMIN"));
->>>>>>> 19da8d82
+		private List<String> roles = new ArrayList<String>(Collections.singletonList("ACTUATOR"));
 
 		/**
 		 * Session creating policy for security use (always, never, if_required,
