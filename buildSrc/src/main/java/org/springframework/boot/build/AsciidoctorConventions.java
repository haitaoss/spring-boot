/*
 * Copyright 2012-2021 the original author or authors.
 *
 * Licensed under the Apache License, Version 2.0 (the "License");
 * you may not use this file except in compliance with the License.
 * You may obtain a copy of the License at
 *
 *      https://www.apache.org/licenses/LICENSE-2.0
 *
 * Unless required by applicable law or agreed to in writing, software
 * distributed under the License is distributed on an "AS IS" BASIS,
 * WITHOUT WARRANTIES OR CONDITIONS OF ANY KIND, either express or implied.
 * See the License for the specific language governing permissions and
 * limitations under the License.
 */

package org.springframework.boot.build;

import java.io.File;
import java.net.URI;
import java.util.Collections;
import java.util.HashMap;
import java.util.Map;

import org.asciidoctor.gradle.jvm.AbstractAsciidoctorTask;
import org.asciidoctor.gradle.jvm.AsciidoctorJExtension;
import org.asciidoctor.gradle.jvm.AsciidoctorJPlugin;
import org.asciidoctor.gradle.jvm.AsciidoctorTask;
import org.gradle.api.Project;
import org.gradle.api.artifacts.Configuration;
import org.gradle.api.artifacts.ConfigurationContainer;
import org.gradle.api.tasks.PathSensitivity;
import org.gradle.api.tasks.Sync;

import org.springframework.boot.build.artifactory.ArtifactoryRepository;
import org.springframework.util.StringUtils;

/**
 * Conventions that are applied in the presence of the {@link AsciidoctorJPlugin}. When
 * the plugin is applied:
 *
 * <ul>
 * <li>The {@code https://repo.spring.io/release} Maven repository is configured and
 * limited to dependencies in the following groups:
 * <ul>
 * <li>{@code io.spring.asciidoctor}
 * <li>{@code io.spring.docresources}
 * </ul>
 * <li>All warnings are made fatal.
<<<<<<< HEAD
 * <li>The version of AsciidoctorJ is upgraded to 2.4.3.
 * <li>A {@code asciidoctorExtensions} configuration is created.
=======
 * <li>The version of AsciidoctorJ is upgraded to 2.4.1.
 * <li>An {@code asciidoctorExtensions} configuration is created.
 * <li>A task is created to resolve and unzip our documentation resources (CSS and
 * Javascript).
>>>>>>> a1c5fcca
 * <li>For each {@link AsciidoctorTask} (HTML only):
 * <ul>
 * <li>A task is created to sync the documentation resources to its output directory.
 * <li>{@code doctype} {@link AsciidoctorTask#options(Map) option} is configured.
 * <li>The {@code backend} is configured.
 * </ul>
 * <li>For each {@link AbstractAsciidoctorTask} (HTML and PDF):
 * <ul>
 * <li>{@link AsciidoctorTask#attributes(Map) Attributes} are configured to enable
 * warnings for references to missing attributes, the GitHub tag, the Artifactory repo for
 * the current version, etc.
 * <li>{@link AbstractAsciidoctorTask#baseDirFollowsSourceDir() baseDirFollowsSourceDir()}
 * is enabled.
 * <li>{@code asciidoctorExtensions} is added to the task's configurations.
 * </ul>
 * </ul>
 *
 * @author Andy Wilkinson
 */
class AsciidoctorConventions {

	private static final String EXTENSIONS_CONFIGURATION = "asciidoctorExtensions";

	private static final String ASCIIDOCTORJ_VERSION = "2.4.3";

	private static final String EXTENSIONS_CONFIGURATION_NAME = "asciidoctorExtensions";

	void apply(Project project) {
		project.getPlugins().withType(AsciidoctorJPlugin.class, (asciidoctorPlugin) -> {
			configureDocumentationDependenciesRepository(project);
			makeAllWarningsFatal(project);
			upgradeAsciidoctorJVersion(project);
<<<<<<< HEAD
			createAsciidoctorExtensionsConfiguration(project);
			project.getTasks().withType(AbstractAsciidoctorTask.class,
					(asciidoctorTask) -> configureAsciidoctorTask(project, asciidoctorTask));
=======
			Configuration asciidoctorExtensions = createAsciidoctorExtensionsConfiguration(project);
			UnzipDocumentationResources unzipResources = createUnzipDocumentationResourcesTask(project);
			project.getTasks().withType(AbstractAsciidoctorTask.class, (asciidoctorTask) -> {
				configureCommonAttributes(project, asciidoctorTask);
				configureOptions(asciidoctorTask);
				asciidoctorTask.baseDirFollowsSourceDir();
				asciidoctorTask.configurations(asciidoctorExtensions);
				Sync syncSource = createSyncDocumentationSourceTask(project, asciidoctorTask);
				if (asciidoctorTask instanceof AsciidoctorTask) {
					configureHtmlOnlyAttributes(asciidoctorTask);
					syncSource.from(unzipResources, (resources) -> resources.into("asciidoc"));
					asciidoctorTask.doFirst(new Action<Task>() {

						@Override
						public void execute(Task task) {
							project.copy((spec) -> {
								spec.from(asciidoctorTask.getSourceDir());
								spec.into(asciidoctorTask.getOutputDir());
								spec.include("css/**", "js/**");
							});
						}

					});
				}
			});
>>>>>>> a1c5fcca
		});
	}

	private void configureDocumentationDependenciesRepository(Project project) {
		project.getRepositories().maven((mavenRepo) -> {
<<<<<<< HEAD
			mavenRepo.setUrl(URI.create("https://repo.spring.io/snapshot"));
			mavenRepo.mavenContent((mavenContent) -> mavenContent.includeGroup("io.spring.asciidoctor.backends"));
=======
			mavenRepo.setUrl(URI.create("https://repo.spring.io/release"));
			mavenRepo.mavenContent((mavenContent) -> {
				mavenContent.includeGroup("io.spring.asciidoctor");
				mavenContent.includeGroup("io.spring.docresources");
			});
>>>>>>> a1c5fcca
		});
	}

	private void makeAllWarningsFatal(Project project) {
		project.getExtensions().getByType(AsciidoctorJExtension.class).fatalWarnings(".*");
	}

	private void upgradeAsciidoctorJVersion(Project project) {
		project.getExtensions().getByType(AsciidoctorJExtension.class).setVersion(ASCIIDOCTORJ_VERSION);
	}

<<<<<<< HEAD
	private void createAsciidoctorExtensionsConfiguration(Project project) {
		ConfigurationContainer configurations = project.getConfigurations();
		Configuration asciidoctorExtensions = configurations.maybeCreate(EXTENSIONS_CONFIGURATION);
		asciidoctorExtensions.getDependencies().add(
				project.getDependencies().create("io.spring.asciidoctor.backends:spring-asciidoctor-backends:0.0.1"));
		asciidoctorExtensions.getDependencies()
				.add(project.getDependencies().create("org.asciidoctor:asciidoctorj-pdf:1.5.3"));
		Configuration dependencyManagement = configurations.findByName("dependencyManagement");
		if (dependencyManagement != null) {
			asciidoctorExtensions.extendsFrom(dependencyManagement);
		}
=======
	private Configuration createAsciidoctorExtensionsConfiguration(Project project) {
		return project.getConfigurations().create(EXTENSIONS_CONFIGURATION_NAME,
				(configuration) -> project.getConfigurations()
						.matching((candidate) -> "dependencyManagement".equals(candidate.getName()))
						.all((dependencyManagement) -> configuration.extendsFrom(dependencyManagement)));
	}

	private UnzipDocumentationResources createUnzipDocumentationResourcesTask(Project project) {
		Configuration documentationResources = project.getConfigurations().maybeCreate("documentationResources");
		documentationResources.getDependencies()
				.add(project.getDependencies().create("io.spring.docresources:spring-doc-resources:0.2.5"));
		UnzipDocumentationResources unzipResources = project.getTasks().create("unzipDocumentationResources",
				UnzipDocumentationResources.class);
		unzipResources.setResources(documentationResources);
		unzipResources.setOutputDir(new File(project.getBuildDir(), "docs/resources"));
		return unzipResources;
	}

	private Sync createSyncDocumentationSourceTask(Project project, AbstractAsciidoctorTask asciidoctorTask) {
		Sync syncDocumentationSource = project.getTasks()
				.create("syncDocumentationSourceFor" + StringUtils.capitalize(asciidoctorTask.getName()), Sync.class);
		File syncedSource = new File(project.getBuildDir(), "docs/src/" + asciidoctorTask.getName());
		syncDocumentationSource.setDestinationDir(syncedSource);
		syncDocumentationSource.from("src/docs/");
		asciidoctorTask.dependsOn(syncDocumentationSource);
		asciidoctorTask.getInputs().dir(syncedSource).withPathSensitivity(PathSensitivity.RELATIVE)
				.withPropertyName("synced source");
		asciidoctorTask.setSourceDir(project.relativePath(new File(syncedSource, "asciidoc/")));
		return syncDocumentationSource;
	}

	private void configureOptions(AbstractAsciidoctorTask asciidoctorTask) {
		asciidoctorTask.options(Collections.singletonMap("doctype", "book"));
>>>>>>> a1c5fcca
	}

	private void configureAsciidoctorTask(Project project, AbstractAsciidoctorTask asciidoctorTask) {
		asciidoctorTask.configurations(EXTENSIONS_CONFIGURATION);
		configureCommonAttributes(project, asciidoctorTask);
		configureOptions(asciidoctorTask);
		asciidoctorTask.baseDirFollowsSourceDir();
		createSyncDocumentationSourceTask(project, asciidoctorTask);
		if (asciidoctorTask instanceof AsciidoctorTask) {
			boolean pdf = asciidoctorTask.getName().toLowerCase().contains("pdf");
			String backend = (!pdf) ? "spring-html" : "spring-pdf";
			((AsciidoctorTask) asciidoctorTask).outputOptions((outputOptions) -> outputOptions.backends(backend));
		}
	}

	private void configureCommonAttributes(Project project, AbstractAsciidoctorTask asciidoctorTask) {
		Map<String, Object> attributes = new HashMap<>();
		attributes.put("attribute-missing", "warn");
		attributes.put("github-tag", determineGitHubTag(project));
		attributes.put("spring-boot-artifactory-repo", ArtifactoryRepository.forProject(project));
		attributes.put("revnumber", null);
		asciidoctorTask.attributes(attributes);
	}

	private String determineGitHubTag(Project project) {
		String version = "v" + project.getVersion();
		return (version.endsWith("-SNAPSHOT")) ? "main" : version;
	}

	private void configureOptions(AbstractAsciidoctorTask asciidoctorTask) {
		asciidoctorTask.options(Collections.singletonMap("doctype", "book"));
	}

	private Sync createSyncDocumentationSourceTask(Project project, AbstractAsciidoctorTask asciidoctorTask) {
		Sync syncDocumentationSource = project.getTasks()
				.create("syncDocumentationSourceFor" + StringUtils.capitalize(asciidoctorTask.getName()), Sync.class);
		File syncedSource = new File(project.getBuildDir(), "docs/src/" + asciidoctorTask.getName());
		syncDocumentationSource.setDestinationDir(syncedSource);
		syncDocumentationSource.from("src/docs/");
		asciidoctorTask.dependsOn(syncDocumentationSource);
		asciidoctorTask.getInputs().dir(syncedSource).withPathSensitivity(PathSensitivity.RELATIVE)
				.withPropertyName("synced source");
		asciidoctorTask.setSourceDir(project.relativePath(new File(syncedSource, "asciidoc/")));
		return syncDocumentationSource;
	}

}<|MERGE_RESOLUTION|>--- conflicted
+++ resolved
@@ -27,8 +27,6 @@
 import org.asciidoctor.gradle.jvm.AsciidoctorJPlugin;
 import org.asciidoctor.gradle.jvm.AsciidoctorTask;
 import org.gradle.api.Project;
-import org.gradle.api.artifacts.Configuration;
-import org.gradle.api.artifacts.ConfigurationContainer;
 import org.gradle.api.tasks.PathSensitivity;
 import org.gradle.api.tasks.Sync;
 
@@ -44,18 +42,12 @@
  * limited to dependencies in the following groups:
  * <ul>
  * <li>{@code io.spring.asciidoctor}
+ * <li>{@code io.spring.asciidoctor.backends}
  * <li>{@code io.spring.docresources}
  * </ul>
  * <li>All warnings are made fatal.
-<<<<<<< HEAD
  * <li>The version of AsciidoctorJ is upgraded to 2.4.3.
- * <li>A {@code asciidoctorExtensions} configuration is created.
-=======
- * <li>The version of AsciidoctorJ is upgraded to 2.4.1.
  * <li>An {@code asciidoctorExtensions} configuration is created.
- * <li>A task is created to resolve and unzip our documentation resources (CSS and
- * Javascript).
->>>>>>> a1c5fcca
  * <li>For each {@link AsciidoctorTask} (HTML only):
  * <ul>
  * <li>A task is created to sync the documentation resources to its output directory.
@@ -77,8 +69,6 @@
  */
 class AsciidoctorConventions {
 
-	private static final String EXTENSIONS_CONFIGURATION = "asciidoctorExtensions";
-
 	private static final String ASCIIDOCTORJ_VERSION = "2.4.3";
 
 	private static final String EXTENSIONS_CONFIGURATION_NAME = "asciidoctorExtensions";
@@ -88,52 +78,20 @@
 			configureDocumentationDependenciesRepository(project);
 			makeAllWarningsFatal(project);
 			upgradeAsciidoctorJVersion(project);
-<<<<<<< HEAD
 			createAsciidoctorExtensionsConfiguration(project);
 			project.getTasks().withType(AbstractAsciidoctorTask.class,
 					(asciidoctorTask) -> configureAsciidoctorTask(project, asciidoctorTask));
-=======
-			Configuration asciidoctorExtensions = createAsciidoctorExtensionsConfiguration(project);
-			UnzipDocumentationResources unzipResources = createUnzipDocumentationResourcesTask(project);
-			project.getTasks().withType(AbstractAsciidoctorTask.class, (asciidoctorTask) -> {
-				configureCommonAttributes(project, asciidoctorTask);
-				configureOptions(asciidoctorTask);
-				asciidoctorTask.baseDirFollowsSourceDir();
-				asciidoctorTask.configurations(asciidoctorExtensions);
-				Sync syncSource = createSyncDocumentationSourceTask(project, asciidoctorTask);
-				if (asciidoctorTask instanceof AsciidoctorTask) {
-					configureHtmlOnlyAttributes(asciidoctorTask);
-					syncSource.from(unzipResources, (resources) -> resources.into("asciidoc"));
-					asciidoctorTask.doFirst(new Action<Task>() {
-
-						@Override
-						public void execute(Task task) {
-							project.copy((spec) -> {
-								spec.from(asciidoctorTask.getSourceDir());
-								spec.into(asciidoctorTask.getOutputDir());
-								spec.include("css/**", "js/**");
-							});
-						}
-
-					});
-				}
-			});
->>>>>>> a1c5fcca
 		});
 	}
 
 	private void configureDocumentationDependenciesRepository(Project project) {
 		project.getRepositories().maven((mavenRepo) -> {
-<<<<<<< HEAD
-			mavenRepo.setUrl(URI.create("https://repo.spring.io/snapshot"));
-			mavenRepo.mavenContent((mavenContent) -> mavenContent.includeGroup("io.spring.asciidoctor.backends"));
-=======
 			mavenRepo.setUrl(URI.create("https://repo.spring.io/release"));
 			mavenRepo.mavenContent((mavenContent) -> {
 				mavenContent.includeGroup("io.spring.asciidoctor");
+				mavenContent.includeGroup("io.spring.asciidoctor.backends");
 				mavenContent.includeGroup("io.spring.docresources");
 			});
->>>>>>> a1c5fcca
 		});
 	}
 
@@ -145,57 +103,19 @@
 		project.getExtensions().getByType(AsciidoctorJExtension.class).setVersion(ASCIIDOCTORJ_VERSION);
 	}
 
-<<<<<<< HEAD
 	private void createAsciidoctorExtensionsConfiguration(Project project) {
-		ConfigurationContainer configurations = project.getConfigurations();
-		Configuration asciidoctorExtensions = configurations.maybeCreate(EXTENSIONS_CONFIGURATION);
-		asciidoctorExtensions.getDependencies().add(
-				project.getDependencies().create("io.spring.asciidoctor.backends:spring-asciidoctor-backends:0.0.1"));
-		asciidoctorExtensions.getDependencies()
-				.add(project.getDependencies().create("org.asciidoctor:asciidoctorj-pdf:1.5.3"));
-		Configuration dependencyManagement = configurations.findByName("dependencyManagement");
-		if (dependencyManagement != null) {
-			asciidoctorExtensions.extendsFrom(dependencyManagement);
-		}
-=======
-	private Configuration createAsciidoctorExtensionsConfiguration(Project project) {
-		return project.getConfigurations().create(EXTENSIONS_CONFIGURATION_NAME,
-				(configuration) -> project.getConfigurations()
-						.matching((candidate) -> "dependencyManagement".equals(candidate.getName()))
-						.all((dependencyManagement) -> configuration.extendsFrom(dependencyManagement)));
-	}
-
-	private UnzipDocumentationResources createUnzipDocumentationResourcesTask(Project project) {
-		Configuration documentationResources = project.getConfigurations().maybeCreate("documentationResources");
-		documentationResources.getDependencies()
-				.add(project.getDependencies().create("io.spring.docresources:spring-doc-resources:0.2.5"));
-		UnzipDocumentationResources unzipResources = project.getTasks().create("unzipDocumentationResources",
-				UnzipDocumentationResources.class);
-		unzipResources.setResources(documentationResources);
-		unzipResources.setOutputDir(new File(project.getBuildDir(), "docs/resources"));
-		return unzipResources;
-	}
-
-	private Sync createSyncDocumentationSourceTask(Project project, AbstractAsciidoctorTask asciidoctorTask) {
-		Sync syncDocumentationSource = project.getTasks()
-				.create("syncDocumentationSourceFor" + StringUtils.capitalize(asciidoctorTask.getName()), Sync.class);
-		File syncedSource = new File(project.getBuildDir(), "docs/src/" + asciidoctorTask.getName());
-		syncDocumentationSource.setDestinationDir(syncedSource);
-		syncDocumentationSource.from("src/docs/");
-		asciidoctorTask.dependsOn(syncDocumentationSource);
-		asciidoctorTask.getInputs().dir(syncedSource).withPathSensitivity(PathSensitivity.RELATIVE)
-				.withPropertyName("synced source");
-		asciidoctorTask.setSourceDir(project.relativePath(new File(syncedSource, "asciidoc/")));
-		return syncDocumentationSource;
-	}
-
-	private void configureOptions(AbstractAsciidoctorTask asciidoctorTask) {
-		asciidoctorTask.options(Collections.singletonMap("doctype", "book"));
->>>>>>> a1c5fcca
+		project.getConfigurations().create(EXTENSIONS_CONFIGURATION_NAME, (configuration) -> {
+			project.getConfigurations().matching((candidate) -> "dependencyManagement".equals(candidate.getName()))
+					.all((dependencyManagement) -> configuration.extendsFrom(dependencyManagement));
+			configuration.getDependencies().add(project.getDependencies()
+					.create("io.spring.asciidoctor.backends:spring-asciidoctor-backends:0.0.1"));
+			configuration.getDependencies()
+					.add(project.getDependencies().create("org.asciidoctor:asciidoctorj-pdf:1.5.3"));
+		});
 	}
 
 	private void configureAsciidoctorTask(Project project, AbstractAsciidoctorTask asciidoctorTask) {
-		asciidoctorTask.configurations(EXTENSIONS_CONFIGURATION);
+		asciidoctorTask.configurations(EXTENSIONS_CONFIGURATION_NAME);
 		configureCommonAttributes(project, asciidoctorTask);
 		configureOptions(asciidoctorTask);
 		asciidoctorTask.baseDirFollowsSourceDir();
