/*
 * Copyright 2012-2019 the original author or authors.
 *
 * Licensed under the Apache License, Version 2.0 (the "License");
 * you may not use this file except in compliance with the License.
 * You may obtain a copy of the License at
 *
 *      https://www.apache.org/licenses/LICENSE-2.0
 *
 * Unless required by applicable law or agreed to in writing, software
 * distributed under the License is distributed on an "AS IS" BASIS,
 * WITHOUT WARRANTIES OR CONDITIONS OF ANY KIND, either express or implied.
 * See the License for the specific language governing permissions and
 * limitations under the License.
 */

package org.springframework.boot.test.context.runner;

import java.io.IOException;
import java.util.UUID;
import java.util.concurrent.atomic.AtomicBoolean;

import com.google.gson.Gson;
import org.junit.Test;

import org.springframework.boot.context.annotation.UserConfigurations;
import org.springframework.boot.test.context.FilteredClassLoader;
import org.springframework.boot.test.context.assertj.ApplicationContextAssertProvider;
import org.springframework.context.ConfigurableApplicationContext;
import org.springframework.context.annotation.Bean;
import org.springframework.context.annotation.Condition;
import org.springframework.context.annotation.ConditionContext;
import org.springframework.context.annotation.Conditional;
import org.springframework.context.annotation.Configuration;
import org.springframework.core.env.Environment;
import org.springframework.core.type.AnnotatedTypeMetadata;
import org.springframework.util.ClassUtils;

import static org.assertj.core.api.Assertions.assertThat;
import static org.assertj.core.api.Assertions.assertThatExceptionOfType;
import static org.assertj.core.api.Assertions.assertThatIOException;

/**
 * Abstract tests for {@link AbstractApplicationContextRunner} implementations.
 *
 * @param <T> The runner type
 * @param <C> the context type
 * @param <A> the assertable context type
 * @author Stephane Nicoll
 * @author Phillip Webb
 */
public abstract class AbstractApplicationContextRunnerTests<T extends AbstractApplicationContextRunner<T, C, A>, C extends ConfigurableApplicationContext, A extends ApplicationContextAssertProvider<C>> {

	@Test
	public void runWithInitializerShouldInitialize() {
		AtomicBoolean called = new AtomicBoolean();
		get().withInitializer((context) -> called.set(true)).run((context) -> {
		});
		assertThat(called).isTrue();
	}

	@Test
	public void runWithSystemPropertiesShouldSetAndRemoveProperties() {
		String key = "test." + UUID.randomUUID();
		assertThat(System.getProperties().containsKey(key)).isFalse();
		get().withSystemProperties(key + "=value")
				.run((context) -> assertThat(System.getProperties()).containsEntry(key, "value"));
		assertThat(System.getProperties().containsKey(key)).isFalse();
	}

	@Test
	public void runWithSystemPropertiesWhenContextFailsShouldRemoveProperties() {
		String key = "test." + UUID.randomUUID();
		assertThat(System.getProperties().containsKey(key)).isFalse();
		get().withSystemProperties(key + "=value").withUserConfiguration(FailingConfig.class)
				.run((context) -> assertThat(context).hasFailed());
		assertThat(System.getProperties().containsKey(key)).isFalse();
	}

	@Test
	public void runWithSystemPropertiesShouldRestoreOriginalProperties() {
		String key = "test." + UUID.randomUUID();
		System.setProperty(key, "value");
		try {
			assertThat(System.getProperties().getProperty(key)).isEqualTo("value");
			get().withSystemProperties(key + "=newValue")
					.run((context) -> assertThat(System.getProperties()).containsEntry(key, "newValue"));
			assertThat(System.getProperties().getProperty(key)).isEqualTo("value");
		}
		finally {
			System.clearProperty(key);
		}
	}

	@Test
	public void runWithSystemPropertiesWhenValueIsNullShouldRemoveProperty() {
		String key = "test." + UUID.randomUUID();
		System.setProperty(key, "value");
		try {
			assertThat(System.getProperties().getProperty(key)).isEqualTo("value");
			get().withSystemProperties(key + "=")
					.run((context) -> assertThat(System.getProperties()).doesNotContainKey(key));
			assertThat(System.getProperties().getProperty(key)).isEqualTo("value");
		}
		finally {
			System.clearProperty(key);
		}
	}

	@Test
	public void runWithMultiplePropertyValuesShouldAllAllValues() {
		get().withPropertyValues("test.foo=1").withPropertyValues("test.bar=2").run((context) -> {
			Environment environment = context.getEnvironment();
			assertThat(environment.getProperty("test.foo")).isEqualTo("1");
			assertThat(environment.getProperty("test.bar")).isEqualTo("2");
		});
	}

	@Test
	public void runWithPropertyValuesWhenHasExistingShouldReplaceValue() {
		get().withPropertyValues("test.foo=1").withPropertyValues("test.foo=2").run((context) -> {
			Environment environment = context.getEnvironment();
			assertThat(environment.getProperty("test.foo")).isEqualTo("2");
		});
	}

	@Test
	public void runWithConfigurationsShouldRegisterConfigurations() {
		get().withUserConfiguration(FooConfig.class).run((context) -> assertThat(context).hasBean("foo"));
	}

	@Test
	public void runWithMultipleConfigurationsShouldRegisterAllConfigurations() {
		get().withUserConfiguration(FooConfig.class).withConfiguration(UserConfigurations.of(BarConfig.class))
				.run((context) -> assertThat(context).hasBean("foo").hasBean("bar"));
	}

	@Test
	public void runWithFailedContextShouldReturnFailedAssertableContext() {
		get().withUserConfiguration(FailingConfig.class).run((context) -> assertThat(context).hasFailed());
	}

	@Test
	public void runWithClassLoaderShouldSetClassLoaderOnContext() {
<<<<<<< HEAD
		get().withClassLoader(new FilteredClassLoader(Gson.class.getPackage().getName()))
				.run((context) -> assertThatExceptionOfType(ClassNotFoundException.class)
						.isThrownBy(() -> ClassUtils.forName(Gson.class.getName(),
								context.getClassLoader())));
=======
		get().withClassLoader(new FilteredClassLoader(Gson.class.getPackage().getName())).run((context) -> {
			try {
				ClassUtils.forName(Gson.class.getName(), context.getClassLoader());
				fail("Should have thrown a ClassNotFoundException");
			}
			catch (ClassNotFoundException ex) {
				// expected
			}
		});
>>>>>>> c6c139d9
	}

	@Test
	public void runWithClassLoaderShouldSetClassLoaderOnConditionContext() {
		get().withClassLoader(new FilteredClassLoader(Gson.class.getPackage().getName()))
				.withUserConfiguration(ConditionalConfig.class)
				.run((context) -> assertThat(context).hasSingleBean(ConditionalConfig.class));
	}

	@Test
	public void thrownRuleWorksWithCheckedException() {
		get().run((context) -> assertThatIOException()
				.isThrownBy(() -> throwCheckedException("Expected message"))
				.withMessageContaining("Expected message"));
	}

	protected abstract T get();

	private static void throwCheckedException(String message) throws IOException {
		throw new IOException(message);
	}

	@Configuration
	static class FailingConfig {

		@Bean
		public String foo() {
			throw new IllegalStateException("Failed");
		}

	}

	@Configuration
	static class FooConfig {

		@Bean
		public String foo() {
			return "foo";
		}

	}

	@Configuration
	static class BarConfig {

		@Bean
		public String bar() {
			return "bar";
		}

	}

	@Configuration
	@Conditional(FilteredClassLoaderCondition.class)
	static class ConditionalConfig {

	}

	static class FilteredClassLoaderCondition implements Condition {

		@Override
		public boolean matches(ConditionContext context, AnnotatedTypeMetadata metadata) {
			return context.getClassLoader() instanceof FilteredClassLoader;
		}

	}

}<|MERGE_RESOLUTION|>--- conflicted
+++ resolved
@@ -142,22 +142,9 @@
 
 	@Test
 	public void runWithClassLoaderShouldSetClassLoaderOnContext() {
-<<<<<<< HEAD
 		get().withClassLoader(new FilteredClassLoader(Gson.class.getPackage().getName()))
 				.run((context) -> assertThatExceptionOfType(ClassNotFoundException.class)
-						.isThrownBy(() -> ClassUtils.forName(Gson.class.getName(),
-								context.getClassLoader())));
-=======
-		get().withClassLoader(new FilteredClassLoader(Gson.class.getPackage().getName())).run((context) -> {
-			try {
-				ClassUtils.forName(Gson.class.getName(), context.getClassLoader());
-				fail("Should have thrown a ClassNotFoundException");
-			}
-			catch (ClassNotFoundException ex) {
-				// expected
-			}
-		});
->>>>>>> c6c139d9
+						.isThrownBy(() -> ClassUtils.forName(Gson.class.getName(), context.getClassLoader())));
 	}
 
 	@Test
@@ -169,8 +156,7 @@
 
 	@Test
 	public void thrownRuleWorksWithCheckedException() {
-		get().run((context) -> assertThatIOException()
-				.isThrownBy(() -> throwCheckedException("Expected message"))
+		get().run((context) -> assertThatIOException().isThrownBy(() -> throwCheckedException("Expected message"))
 				.withMessageContaining("Expected message"));
 	}
 
