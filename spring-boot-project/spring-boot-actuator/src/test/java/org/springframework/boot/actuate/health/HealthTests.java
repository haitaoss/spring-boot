--- conflicted
+++ resolved
@@ -1,9 +1,5 @@
 /*
-<<<<<<< HEAD
- * Copyright 2012-2018 the original author or authors.
-=======
  * Copyright 2012-2019 the original author or authors.
->>>>>>> c6c139d9
  *
  * Licensed under the Apache License, Version 2.0 (the "License");
  * you may not use this file except in compliance with the License.
@@ -41,8 +37,7 @@
 
 	@Test
 	public void statusMustNotBeNull() {
-		assertThatIllegalArgumentException()
-				.isThrownBy(() -> new Health.Builder(null, null))
+		assertThatIllegalArgumentException().isThrownBy(() -> new Health.Builder(null, null))
 				.withMessageContaining("Status must not be null");
 	}
 
@@ -76,23 +71,14 @@
 	@Test
 	public void withException() {
 		RuntimeException ex = new RuntimeException("bang");
-<<<<<<< HEAD
-		Health health = new Health.Builder(Status.UP, Collections.singletonMap("a", "b"))
-				.withException(ex).build();
+		Health health = new Health.Builder(Status.UP, Collections.singletonMap("a", "b")).withException(ex).build();
 		assertThat(health.getDetails()).containsOnly(entry("a", "b"),
 				entry("error", "java.lang.RuntimeException: bang"));
-=======
-		Health health = new Health.Builder(Status.UP, Collections.singletonMap("a", "b")).withException(ex).build();
-		assertThat(health.getDetails().get("a")).isEqualTo("b");
-		assertThat(health.getDetails().get("error")).isEqualTo("java.lang.RuntimeException: bang");
->>>>>>> c6c139d9
 	}
 
 	@Test
 	public void withDetails() {
-<<<<<<< HEAD
-		Health health = new Health.Builder(Status.UP, Collections.singletonMap("a", "b"))
-				.withDetail("c", "d").build();
+		Health health = new Health.Builder(Status.UP, Collections.singletonMap("a", "b")).withDetail("c", "d").build();
 		assertThat(health.getDetails()).containsOnly(entry("a", "b"), entry("c", "d"));
 	}
 
@@ -123,13 +109,7 @@
 		details1.put("a", "e");
 		details1.put("1", "2");
 		Health health = Health.up().withDetails(details1).withDetails(details2).build();
-		assertThat(health.getDetails()).containsOnly(entry("a", "e"), entry("c", "d"),
-				entry("1", "2"));
-=======
-		Health health = new Health.Builder(Status.UP, Collections.singletonMap("a", "b")).withDetail("c", "d").build();
-		assertThat(health.getDetails().get("a")).isEqualTo("b");
-		assertThat(health.getDetails().get("c")).isEqualTo("d");
->>>>>>> c6c139d9
+		assertThat(health.getDetails()).containsOnly(entry("a", "e"), entry("c", "d"), entry("1", "2"));
 	}
 
 	@Test
@@ -165,12 +145,7 @@
 		RuntimeException ex = new RuntimeException("bang");
 		Health health = Health.down(ex).build();
 		assertThat(health.getStatus()).isEqualTo(Status.DOWN);
-<<<<<<< HEAD
-		assertThat(health.getDetails())
-				.containsOnly(entry("error", "java.lang.RuntimeException: bang"));
-=======
-		assertThat(health.getDetails().get("error")).isEqualTo("java.lang.RuntimeException: bang");
->>>>>>> c6c139d9
+		assertThat(health.getDetails()).containsOnly(entry("error", "java.lang.RuntimeException: bang"));
 	}
 
 	@Test
