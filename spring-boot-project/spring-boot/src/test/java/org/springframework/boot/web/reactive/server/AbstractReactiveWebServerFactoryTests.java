/*
 * Copyright 2012-2019 the original author or authors.
 *
 * Licensed under the Apache License, Version 2.0 (the "License");
 * you may not use this file except in compliance with the License.
 * You may obtain a copy of the License at
 *
 *      https://www.apache.org/licenses/LICENSE-2.0
 *
 * Unless required by applicable law or agreed to in writing, software
 * distributed under the License is distributed on an "AS IS" BASIS,
 * WITHOUT WARRANTIES OR CONDITIONS OF ANY KIND, either express or implied.
 * See the License for the specific language governing permissions and
 * limitations under the License.
 */

package org.springframework.boot.web.reactive.server;

import java.io.File;
import java.io.FileInputStream;
import java.net.InetSocketAddress;
import java.nio.charset.StandardCharsets;
import java.security.KeyStore;
import java.security.PrivateKey;
import java.security.cert.X509Certificate;
import java.time.Duration;
import java.util.Arrays;

import javax.net.ssl.KeyManager;
import javax.net.ssl.KeyManagerFactory;
import javax.net.ssl.SSLException;
import javax.net.ssl.X509KeyManager;

import io.netty.channel.ChannelHandlerContext;
import io.netty.channel.ChannelInboundHandlerAdapter;
import io.netty.handler.codec.http.HttpHeaderNames;
import io.netty.handler.codec.http.HttpResponse;
import io.netty.handler.ssl.SslContextBuilder;
import io.netty.handler.ssl.SslProvider;
import io.netty.handler.ssl.util.InsecureTrustManagerFactory;
import org.junit.After;
import org.junit.Rule;
import org.junit.Test;
import reactor.core.publisher.Mono;
import reactor.netty.NettyPipeline;
import reactor.netty.http.client.HttpClient;
import reactor.test.StepVerifier;

import org.springframework.boot.testsupport.rule.OutputCapture;
import org.springframework.boot.web.server.Compression;
import org.springframework.boot.web.server.Ssl;
import org.springframework.boot.web.server.WebServer;
import org.springframework.core.io.buffer.DataBuffer;
import org.springframework.core.io.buffer.DataBufferFactory;
import org.springframework.core.io.buffer.DefaultDataBufferFactory;
import org.springframework.http.HttpStatus;
import org.springframework.http.MediaType;
import org.springframework.http.ResponseEntity;
import org.springframework.http.client.reactive.ReactorClientHttpConnector;
import org.springframework.http.server.reactive.HttpHandler;
import org.springframework.http.server.reactive.ServerHttpRequest;
import org.springframework.http.server.reactive.ServerHttpResponse;
import org.springframework.util.SocketUtils;
import org.springframework.util.unit.DataSize;
import org.springframework.web.reactive.function.BodyInserters;
import org.springframework.web.reactive.function.client.WebClient;

import static org.assertj.core.api.Assertions.assertThat;
import static org.assertj.core.api.Assertions.assertThatThrownBy;

/**
 * Base for testing classes that extends {@link AbstractReactiveWebServerFactory}.
 *
 * @author Brian Clozel
 */
public abstract class AbstractReactiveWebServerFactoryTests {

	@Rule
	public OutputCapture output = new OutputCapture();

	protected WebServer webServer;

	@After
	public void tearDown() {
		if (this.webServer != null) {
			try {
				this.webServer.stop();
			}
			catch (Exception ex) {
				// Ignore
			}
		}
	}

	protected abstract AbstractReactiveWebServerFactory getFactory();

	@Test
	public void specificPort() {
		AbstractReactiveWebServerFactory factory = getFactory();
		int specificPort = SocketUtils.findAvailableTcpPort(41000);
		factory.setPort(specificPort);
		this.webServer = factory.getWebServer(new EchoHandler());
		this.webServer.start();
		Mono<String> result = getWebClient().build().post().uri("/test").contentType(MediaType.TEXT_PLAIN)
				.body(BodyInserters.fromObject("Hello World")).exchange()
				.flatMap((response) -> response.bodyToMono(String.class));
		assertThat(result.block(Duration.ofSeconds(30))).isEqualTo("Hello World");
		assertThat(this.webServer.getPort()).isEqualTo(specificPort);
	}

	@Test
	public void basicSslFromClassPath() {
		testBasicSslWithKeyStore("classpath:test.jks", "password");
	}

	@Test
	public void basicSslFromFileSystem() {
		testBasicSslWithKeyStore("src/test/resources/test.jks", "password");
	}

	protected final void testBasicSslWithKeyStore(String keyStore, String keyPassword) {
		AbstractReactiveWebServerFactory factory = getFactory();
		Ssl ssl = new Ssl();
		ssl.setKeyStore(keyStore);
		ssl.setKeyPassword(keyPassword);
		factory.setSsl(ssl);
		this.webServer = factory.getWebServer(new EchoHandler());
		this.webServer.start();
		ReactorClientHttpConnector connector = buildTrustAllSslConnector();
		WebClient client = WebClient.builder().baseUrl("https://localhost:" + this.webServer.getPort())
				.clientConnector(connector).build();
		Mono<String> result = client.post().uri("/test").contentType(MediaType.TEXT_PLAIN)
				.body(BodyInserters.fromObject("Hello World")).exchange()
				.flatMap((response) -> response.bodyToMono(String.class));
		assertThat(result.block(Duration.ofSeconds(30))).isEqualTo("Hello World");
	}

	protected ReactorClientHttpConnector buildTrustAllSslConnector() {
<<<<<<< HEAD
		SslContextBuilder builder = SslContextBuilder.forClient()
				.sslProvider(SslProvider.JDK)
				.trustManager(InsecureTrustManagerFactory.INSTANCE);
		HttpClient client = HttpClient.create().wiretap(true)
				.secure((sslContextSpec) -> sslContextSpec.sslContext(builder));
		return new ReactorClientHttpConnector(client);
=======
		return new ReactorClientHttpConnector((options) -> options.sslSupport((sslContextBuilder) -> sslContextBuilder
				.sslProvider(SslProvider.JDK).trustManager(InsecureTrustManagerFactory.INSTANCE)));
>>>>>>> c6c139d9
	}

	@Test
	public void sslWantsClientAuthenticationSucceedsWithClientCertificate() throws Exception {
		Ssl ssl = new Ssl();
		ssl.setClientAuth(Ssl.ClientAuth.WANT);
		ssl.setKeyStore("classpath:test.jks");
		ssl.setKeyPassword("password");
		ssl.setTrustStore("classpath:test.jks");
		testClientAuthSuccess(ssl, buildTrustAllSslWithClientKeyConnector());
	}

	@Test
	public void sslWantsClientAuthenticationSucceedsWithoutClientCertificate() {
		Ssl ssl = new Ssl();
		ssl.setClientAuth(Ssl.ClientAuth.WANT);
		ssl.setKeyStore("classpath:test.jks");
		ssl.setKeyPassword("password");
		ssl.setTrustStore("classpath:test.jks");
		testClientAuthSuccess(ssl, buildTrustAllSslConnector());
	}

	protected ReactorClientHttpConnector buildTrustAllSslWithClientKeyConnector() throws Exception {
		KeyStore clientKeyStore = KeyStore.getInstance(KeyStore.getDefaultType());
		clientKeyStore.load(new FileInputStream(new File("src/test/resources/test.jks")), "secret".toCharArray());
		KeyManagerFactory clientKeyManagerFactory = KeyManagerFactory
				.getInstance(KeyManagerFactory.getDefaultAlgorithm());
		clientKeyManagerFactory.init(clientKeyStore, "password".toCharArray());
		for (KeyManager keyManager : clientKeyManagerFactory.getKeyManagers()) {
			if (keyManager instanceof X509KeyManager) {
				X509KeyManager x509KeyManager = (X509KeyManager) keyManager;
				PrivateKey privateKey = x509KeyManager.getPrivateKey("spring-boot");
				if (privateKey != null) {
<<<<<<< HEAD
					X509Certificate[] certificateChain = x509KeyManager
							.getCertificateChain("spring-boot");
					SslContextBuilder builder = SslContextBuilder.forClient()
							.sslProvider(SslProvider.JDK)
							.trustManager(InsecureTrustManagerFactory.INSTANCE)
							.keyManager(privateKey, certificateChain);
					HttpClient client = HttpClient.create().wiretap(true).secure(
							(sslContextSpec) -> sslContextSpec.sslContext(builder));
					return new ReactorClientHttpConnector(client);
=======
					X509Certificate[] certificateChain = x509KeyManager.getCertificateChain("spring-boot");
					return new ReactorClientHttpConnector(
							(options) -> options.sslSupport((sslContextBuilder) -> sslContextBuilder
									.sslProvider(SslProvider.JDK).trustManager(InsecureTrustManagerFactory.INSTANCE)
									.keyManager(privateKey, certificateChain)));
>>>>>>> c6c139d9
				}
			}
		}
		throw new IllegalStateException("Key with alias 'spring-boot' not found");
	}

	protected void testClientAuthSuccess(Ssl sslConfiguration, ReactorClientHttpConnector clientConnector) {
		AbstractReactiveWebServerFactory factory = getFactory();
		factory.setSsl(sslConfiguration);
		this.webServer = factory.getWebServer(new EchoHandler());
		this.webServer.start();
		WebClient client = WebClient.builder().baseUrl("https://localhost:" + this.webServer.getPort())
				.clientConnector(clientConnector).build();
		Mono<String> result = client.post().uri("/test").contentType(MediaType.TEXT_PLAIN)
				.body(BodyInserters.fromObject("Hello World")).exchange()
				.flatMap((response) -> response.bodyToMono(String.class));
		assertThat(result.block(Duration.ofSeconds(30))).isEqualTo("Hello World");
	}

	@Test
	public void sslNeedsClientAuthenticationSucceedsWithClientCertificate() throws Exception {
		Ssl ssl = new Ssl();
		ssl.setClientAuth(Ssl.ClientAuth.NEED);
		ssl.setKeyStore("classpath:test.jks");
		ssl.setKeyPassword("password");
		ssl.setTrustStore("classpath:test.jks");
		testClientAuthSuccess(ssl, buildTrustAllSslWithClientKeyConnector());
	}

	@Test
	public void sslNeedsClientAuthenticationFailsWithoutClientCertificate() {
		Ssl ssl = new Ssl();
		ssl.setClientAuth(Ssl.ClientAuth.NEED);
		ssl.setKeyStore("classpath:test.jks");
		ssl.setKeyPassword("password");
		ssl.setTrustStore("classpath:test.jks");
		testClientAuthFailure(ssl, buildTrustAllSslConnector());
	}

	protected void testClientAuthFailure(Ssl sslConfiguration, ReactorClientHttpConnector clientConnector) {
		AbstractReactiveWebServerFactory factory = getFactory();
		factory.setSsl(sslConfiguration);
		this.webServer = factory.getWebServer(new EchoHandler());
		this.webServer.start();
		WebClient client = WebClient.builder().baseUrl("https://localhost:" + this.webServer.getPort())
				.clientConnector(clientConnector).build();
		Mono<String> result = client.post().uri("/test").contentType(MediaType.TEXT_PLAIN)
				.body(BodyInserters.fromObject("Hello World")).exchange()
				.flatMap((response) -> response.bodyToMono(String.class));
		StepVerifier.create(result).expectError(SSLException.class).verify(Duration.ofSeconds(10));
	}

	protected WebClient.Builder getWebClient() {
		return getWebClient(HttpClient.create().wiretap(true));
	}

<<<<<<< HEAD
	protected WebClient.Builder getWebClient(HttpClient client) {
		InetSocketAddress address = new InetSocketAddress(this.webServer.getPort());
		String baseUrl = "http://" + address.getHostString() + ":" + address.getPort();
		return WebClient.builder().clientConnector(new ReactorClientHttpConnector(client))
				.baseUrl(baseUrl);
=======
	protected WebClient.Builder getWebClient(Consumer<? super HttpClientOptions.Builder> clientOptions) {
		InetSocketAddress address = new InetSocketAddress(this.webServer.getPort());
		String baseUrl = "http://" + address.getHostString() + ":" + address.getPort();
		return WebClient.builder().clientConnector(new ReactorClientHttpConnector(clientOptions)).baseUrl(baseUrl);
>>>>>>> c6c139d9
	}

	@Test
	public void compressionOfResponseToGetRequest() {
		WebClient client = prepareCompressionTest();
		ResponseEntity<Void> response = client.get().exchange().flatMap((res) -> res.toEntity(Void.class))
				.block(Duration.ofSeconds(30));
		assertResponseIsCompressed(response);
	}

	@Test
	public void compressionOfResponseToPostRequest() {
		WebClient client = prepareCompressionTest();
		ResponseEntity<Void> response = client.post().exchange().flatMap((res) -> res.toEntity(Void.class))
				.block(Duration.ofSeconds(30));
		assertResponseIsCompressed(response);
	}

	@Test
	public void noCompressionForSmallResponse() {
		Compression compression = new Compression();
		compression.setEnabled(true);
		compression.setMinResponseSize(DataSize.ofBytes(3001));
		WebClient client = prepareCompressionTest(compression);
		ResponseEntity<Void> response = client.get().exchange().flatMap((res) -> res.toEntity(Void.class))
				.block(Duration.ofSeconds(30));
		assertResponseIsNotCompressed(response);
	}

	@Test
	public void noCompressionForMimeType() {
		Compression compression = new Compression();
		compression.setMimeTypes(new String[] { "application/json" });
		WebClient client = prepareCompressionTest(compression);
		ResponseEntity<Void> response = client.get().exchange().flatMap((res) -> res.toEntity(Void.class))
				.block(Duration.ofSeconds(30));
		assertResponseIsNotCompressed(response);
	}

	@Test
	public void noCompressionForUserAgent() {
		Compression compression = new Compression();
		compression.setEnabled(true);
		compression.setExcludedUserAgents(new String[] { "testUserAgent" });
		WebClient client = prepareCompressionTest(compression);
		ResponseEntity<Void> response = client.get().header("User-Agent", "testUserAgent").exchange()
				.flatMap((res) -> res.toEntity(Void.class)).block(Duration.ofSeconds(30));
		assertResponseIsNotCompressed(response);
	}

	@Test
	public void whenSslIsEnabledAndNoKeyStoreIsConfiguredThenServerFailsToStart() {
		assertThatThrownBy(() -> testBasicSslWithKeyStore(null, null))
				.hasMessageContaining("Could not load key store 'null'");
	}

	protected WebClient prepareCompressionTest() {
		Compression compression = new Compression();
		compression.setEnabled(true);
		return prepareCompressionTest(compression);

	}

	protected WebClient prepareCompressionTest(Compression compression) {
		AbstractReactiveWebServerFactory factory = getFactory();
		factory.setCompression(compression);
		this.webServer = factory.getWebServer(new CharsHandler(3000, MediaType.TEXT_PLAIN));
		this.webServer.start();
<<<<<<< HEAD

		HttpClient client = HttpClient.create().wiretap(true).compress(true)
				.tcpConfiguration((tcpClient) -> tcpClient.doOnConnected(
						(connection) -> connection.channel().pipeline().addBefore(
								NettyPipeline.HttpDecompressor, "CompressionTest",
								new CompressionDetectionHandler())));
		return getWebClient(client).build();
=======
		return getWebClient((options) -> options.compression(true).afterChannelInit((channel) -> channel.pipeline()
				.addBefore(NettyPipeline.HttpDecompressor, "CompressionTest", new CompressionDetectionHandler())))
						.build();
>>>>>>> c6c139d9
	}

	protected void assertResponseIsCompressed(ResponseEntity<Void> response) {
		assertThat(response.getHeaders().getFirst("X-Test-Compressed")).isEqualTo("true");
	}

	protected void assertResponseIsNotCompressed(ResponseEntity<Void> response) {
		assertThat(response.getHeaders().keySet()).doesNotContain("X-Test-Compressed");
	}

	protected void assertForwardHeaderIsUsed(AbstractReactiveWebServerFactory factory) {
		this.webServer = factory.getWebServer(new XForwardedHandler());
		this.webServer.start();
		String body = getWebClient().build().get().header("X-Forwarded-Proto", "https")
				.retrieve().bodyToMono(String.class).block(Duration.ofSeconds(30));
		assertThat(body).isEqualTo("https");
	}

	protected static class EchoHandler implements HttpHandler {

		public EchoHandler() {
		}

		@Override
		public Mono<Void> handle(ServerHttpRequest request, ServerHttpResponse response) {
			response.setStatusCode(HttpStatus.OK);
			return response.writeWith(request.getBody());
		}

	}

	protected static class CompressionDetectionHandler extends ChannelInboundHandlerAdapter {

		@Override
		public void channelRead(ChannelHandlerContext ctx, Object msg) {
			if (msg instanceof HttpResponse) {
				HttpResponse response = (HttpResponse) msg;
				boolean compressed = response.headers().contains(HttpHeaderNames.CONTENT_ENCODING, "gzip", true);
				if (compressed) {
					response.headers().set("X-Test-Compressed", "true");
				}
			}
			ctx.fireChannelRead(msg);
		}

	}

	protected static class CharsHandler implements HttpHandler {

		private static final DefaultDataBufferFactory factory = new DefaultDataBufferFactory();

		private final DataBuffer bytes;

		private final MediaType mediaType;

		public CharsHandler(int contentSize, MediaType mediaType) {
			char[] chars = new char[contentSize];
			Arrays.fill(chars, 'F');
			this.bytes = factory.wrap(new String(chars).getBytes(StandardCharsets.UTF_8));
			this.mediaType = mediaType;
		}

		@Override
		public Mono<Void> handle(ServerHttpRequest request, ServerHttpResponse response) {
			response.setStatusCode(HttpStatus.OK);
			response.getHeaders().setContentType(this.mediaType);
			response.getHeaders().setContentLength(this.bytes.readableByteCount());
			return response.writeWith(Mono.just(this.bytes));
		}

	}

	protected static class XForwardedHandler implements HttpHandler {

		@Override
		public Mono<Void> handle(ServerHttpRequest request, ServerHttpResponse response) {
			String scheme = request.getURI().getScheme();
			DataBufferFactory bufferFactory = new DefaultDataBufferFactory();
			DataBuffer buffer = bufferFactory
					.wrap(scheme.getBytes(StandardCharsets.UTF_8));
			return response.writeWith(Mono.just(buffer));
		}

	}

}<|MERGE_RESOLUTION|>--- conflicted
+++ resolved
@@ -136,17 +136,11 @@
 	}
 
 	protected ReactorClientHttpConnector buildTrustAllSslConnector() {
-<<<<<<< HEAD
-		SslContextBuilder builder = SslContextBuilder.forClient()
-				.sslProvider(SslProvider.JDK)
+		SslContextBuilder builder = SslContextBuilder.forClient().sslProvider(SslProvider.JDK)
 				.trustManager(InsecureTrustManagerFactory.INSTANCE);
 		HttpClient client = HttpClient.create().wiretap(true)
 				.secure((sslContextSpec) -> sslContextSpec.sslContext(builder));
 		return new ReactorClientHttpConnector(client);
-=======
-		return new ReactorClientHttpConnector((options) -> options.sslSupport((sslContextBuilder) -> sslContextBuilder
-				.sslProvider(SslProvider.JDK).trustManager(InsecureTrustManagerFactory.INSTANCE)));
->>>>>>> c6c139d9
 	}
 
 	@Test
@@ -180,23 +174,13 @@
 				X509KeyManager x509KeyManager = (X509KeyManager) keyManager;
 				PrivateKey privateKey = x509KeyManager.getPrivateKey("spring-boot");
 				if (privateKey != null) {
-<<<<<<< HEAD
-					X509Certificate[] certificateChain = x509KeyManager
-							.getCertificateChain("spring-boot");
-					SslContextBuilder builder = SslContextBuilder.forClient()
-							.sslProvider(SslProvider.JDK)
+					X509Certificate[] certificateChain = x509KeyManager.getCertificateChain("spring-boot");
+					SslContextBuilder builder = SslContextBuilder.forClient().sslProvider(SslProvider.JDK)
 							.trustManager(InsecureTrustManagerFactory.INSTANCE)
 							.keyManager(privateKey, certificateChain);
-					HttpClient client = HttpClient.create().wiretap(true).secure(
-							(sslContextSpec) -> sslContextSpec.sslContext(builder));
+					HttpClient client = HttpClient.create().wiretap(true)
+							.secure((sslContextSpec) -> sslContextSpec.sslContext(builder));
 					return new ReactorClientHttpConnector(client);
-=======
-					X509Certificate[] certificateChain = x509KeyManager.getCertificateChain("spring-boot");
-					return new ReactorClientHttpConnector(
-							(options) -> options.sslSupport((sslContextBuilder) -> sslContextBuilder
-									.sslProvider(SslProvider.JDK).trustManager(InsecureTrustManagerFactory.INSTANCE)
-									.keyManager(privateKey, certificateChain)));
->>>>>>> c6c139d9
 				}
 			}
 		}
@@ -253,18 +237,10 @@
 		return getWebClient(HttpClient.create().wiretap(true));
 	}
 
-<<<<<<< HEAD
 	protected WebClient.Builder getWebClient(HttpClient client) {
 		InetSocketAddress address = new InetSocketAddress(this.webServer.getPort());
 		String baseUrl = "http://" + address.getHostString() + ":" + address.getPort();
-		return WebClient.builder().clientConnector(new ReactorClientHttpConnector(client))
-				.baseUrl(baseUrl);
-=======
-	protected WebClient.Builder getWebClient(Consumer<? super HttpClientOptions.Builder> clientOptions) {
-		InetSocketAddress address = new InetSocketAddress(this.webServer.getPort());
-		String baseUrl = "http://" + address.getHostString() + ":" + address.getPort();
-		return WebClient.builder().clientConnector(new ReactorClientHttpConnector(clientOptions)).baseUrl(baseUrl);
->>>>>>> c6c139d9
+		return WebClient.builder().clientConnector(new ReactorClientHttpConnector(client)).baseUrl(baseUrl);
 	}
 
 	@Test
@@ -333,19 +309,12 @@
 		factory.setCompression(compression);
 		this.webServer = factory.getWebServer(new CharsHandler(3000, MediaType.TEXT_PLAIN));
 		this.webServer.start();
-<<<<<<< HEAD
 
 		HttpClient client = HttpClient.create().wiretap(true).compress(true)
 				.tcpConfiguration((tcpClient) -> tcpClient.doOnConnected(
-						(connection) -> connection.channel().pipeline().addBefore(
-								NettyPipeline.HttpDecompressor, "CompressionTest",
-								new CompressionDetectionHandler())));
+						(connection) -> connection.channel().pipeline().addBefore(NettyPipeline.HttpDecompressor,
+								"CompressionTest", new CompressionDetectionHandler())));
 		return getWebClient(client).build();
-=======
-		return getWebClient((options) -> options.compression(true).afterChannelInit((channel) -> channel.pipeline()
-				.addBefore(NettyPipeline.HttpDecompressor, "CompressionTest", new CompressionDetectionHandler())))
-						.build();
->>>>>>> c6c139d9
 	}
 
 	protected void assertResponseIsCompressed(ResponseEntity<Void> response) {
@@ -359,8 +328,8 @@
 	protected void assertForwardHeaderIsUsed(AbstractReactiveWebServerFactory factory) {
 		this.webServer = factory.getWebServer(new XForwardedHandler());
 		this.webServer.start();
-		String body = getWebClient().build().get().header("X-Forwarded-Proto", "https")
-				.retrieve().bodyToMono(String.class).block(Duration.ofSeconds(30));
+		String body = getWebClient().build().get().header("X-Forwarded-Proto", "https").retrieve()
+				.bodyToMono(String.class).block(Duration.ofSeconds(30));
 		assertThat(body).isEqualTo("https");
 	}
 
@@ -424,8 +393,7 @@
 		public Mono<Void> handle(ServerHttpRequest request, ServerHttpResponse response) {
 			String scheme = request.getURI().getScheme();
 			DataBufferFactory bufferFactory = new DefaultDataBufferFactory();
-			DataBuffer buffer = bufferFactory
-					.wrap(scheme.getBytes(StandardCharsets.UTF_8));
+			DataBuffer buffer = bufferFactory.wrap(scheme.getBytes(StandardCharsets.UTF_8));
 			return response.writeWith(Mono.just(buffer));
 		}
 
