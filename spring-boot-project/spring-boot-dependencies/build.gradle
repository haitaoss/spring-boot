--- conflicted
+++ resolved
@@ -62,23 +62,7 @@
 			]
 		}
 	}
-<<<<<<< HEAD
-	library("Awaitility", "4.1.1") {
-=======
-	library("Atomikos", "4.0.6") {
-		prohibit("[5,)") {
-			because "our support is deprecated"
-		}
-		group("com.atomikos") {
-			modules = [
-				"transactions-jdbc",
-				"transactions-jms",
-				"transactions-jta"
-			]
-		}
-	}
 	library("Awaitility", "4.2.0") {
->>>>>>> 2ab0ce3e
 		group("org.awaitility") {
 			modules = [
 				"awaitility",
@@ -207,27 +191,7 @@
 			]
 		}
 	}
-<<<<<<< HEAD
-	library("Elasticsearch", "7.17.0") {
-=======
-	library("Ehcache", "2.10.9.2") {
-		group("net.sf.ehcache") {
-			modules = [
-				"ehcache"
-			]
-		}
-	}
-	library("Ehcache3", "3.10.0") {
-		group("org.ehcache") {
-			modules = [
-				"ehcache",
-				"ehcache-clustered",
-				"ehcache-transactions"
-			]
-		}
-	}
 	library("Elasticsearch", "7.17.1") {
->>>>>>> 2ab0ce3e
 		group("org.elasticsearch") {
 			modules = [
 				"elasticsearch"
@@ -320,20 +284,8 @@
 			]
 		}
 	}
-<<<<<<< HEAD
 	library("Groovy", "4.0.1") {
 		group("org.apache.groovy") {
-=======
-	library("GraphQL Java", "17.3") {
-		group("com.graphql-java") {
-			modules = [
-				"graphql-java"
-			]
-		}
-	}
-	library("Groovy", "3.0.10") {
-		group("org.codehaus.groovy") {
->>>>>>> 2ab0ce3e
 			imports = [
 				"groovy-bom"
 			]
@@ -378,14 +330,7 @@
 			]
 		}
 	}
-<<<<<<< HEAD
-	library("Hibernate", "5.6.5.Final") {
-=======
 	library("Hibernate", "5.6.7.Final") {
-		prohibit("[6.0.0.Alpha2,)") {
-			because "it uses the jakarta.* namespace"
-		}
->>>>>>> 2ab0ce3e
 		group("org.hibernate") {
 			modules = [
 				"hibernate-c3p0",
@@ -405,14 +350,7 @@
 			]
 		}
 	}
-<<<<<<< HEAD
 	library("Hibernate Validator", "7.0.1.Final") {
-=======
-	library("Hibernate Validator", "6.2.3.Final") {
-		prohibit("[7.0.0.Alpha1,)") {
-			because "it uses the jakarta.* namespace"
-		}
->>>>>>> 2ab0ce3e
 		group("org.hibernate.validator") {
 			modules = [
 				"hibernate-validator",
@@ -493,16 +431,6 @@
 			]
 		}
 	}
-<<<<<<< HEAD
-=======
-	library("Infinispan", "13.0.8.Final") {
-		group("org.infinispan") {
-			imports = [
-				"infinispan-bom"
-			]
-		}
-	}
->>>>>>> 2ab0ce3e
 	library("InfluxDB Java", "2.22") {
 		group("org.influxdb") {
 			modules = [
